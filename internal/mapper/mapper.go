package mapper

import (
	"fmt"

	"github.com/kubeflow/model-registry/internal/converter"
	"github.com/kubeflow/model-registry/internal/converter/generated"
	"github.com/kubeflow/model-registry/internal/defaults"
	"github.com/kubeflow/model-registry/internal/ml_metadata/proto"
	"github.com/kubeflow/model-registry/pkg/openapi"
)

type Mapper struct {
	OpenAPIConverter converter.OpenAPIToMLMDConverter
	MLMDConverter    converter.MLMDToOpenAPIConverter
	MLMDTypes        map[string]int64
}

func NewMapper(mlmdTypes map[string]int64) *Mapper {
	return &Mapper{
		OpenAPIConverter: &generated.OpenAPIToMLMDConverterImpl{},
		MLMDConverter:    &generated.MLMDToOpenAPIConverterImpl{},
		MLMDTypes:        mlmdTypes,
	}
}

// of returns a pointer to the provided literal/const input
func of[E any](e E) *E {
	return &e
}

// Utilities for OpenAPI --> MLMD mapping, make use of generated Converters

func (m *Mapper) MapFromRegisteredModel(registeredModel *openapi.RegisteredModel) (*proto.Context, error) {
	return m.OpenAPIConverter.ConvertRegisteredModel(&converter.OpenAPIModelWrapper[openapi.RegisteredModel]{
		TypeId: m.MLMDTypes[defaults.RegisteredModelTypeName],
		Model:  registeredModel,
	})
}

func (m *Mapper) MapFromModelVersion(modelVersion *openapi.ModelVersion, registeredModelId string, registeredModelName string) (*proto.Context, error) {
	return m.OpenAPIConverter.ConvertModelVersion(&converter.OpenAPIModelWrapper[openapi.ModelVersion]{
		TypeId:           m.MLMDTypes[defaults.ModelVersionTypeName],
		Model:            modelVersion,
		ParentResourceId: &registeredModelId,
		ModelName:        of(registeredModelName),
	})
}

func (m *Mapper) MapFromModelArtifact(modelArtifact *openapi.ModelArtifact, parentResourceId *string) (*proto.Artifact, error) {
	return m.OpenAPIConverter.ConvertModelArtifact(&converter.OpenAPIModelWrapper[openapi.ModelArtifact]{
		TypeId:           m.MLMDTypes[defaults.ModelArtifactTypeName],
		Model:            modelArtifact,
		ParentResourceId: parentResourceId,
	})
}

func (m *Mapper) MapFromDocArtifact(docArtifact *openapi.DocArtifact, parentResourceId *string) (*proto.Artifact, error) {
	return m.OpenAPIConverter.ConvertDocArtifact(&converter.OpenAPIModelWrapper[openapi.DocArtifact]{
		TypeId:           m.MLMDTypes[defaults.DocArtifactTypeName],
		Model:            docArtifact,
		ParentResourceId: parentResourceId,
	})
}

<<<<<<< HEAD
func (m *Mapper) MapFromDataSet(dataSet *openapi.DataSet, parentResourceId *string) (*proto.Artifact, error) {
	return m.OpenAPIConverter.ConvertDataSet(&converter.OpenAPIModelWrapper[openapi.DataSet]{
		TypeId:           m.MLMDTypes[defaults.DataSetTypeName],
		Model:            dataSet,
		ParentResourceId: parentResourceId,
	})
}

func (m *Mapper) MapFromMetricArtifact(metric *openapi.Metric, parentResourceId *string) (*proto.Artifact, error) {
	return m.OpenAPIConverter.ConvertMetric(&converter.OpenAPIModelWrapper[openapi.Metric]{
		TypeId:           m.MLMDTypes[defaults.MetricTypeName],
		Model:            metric,
		ParentResourceId: parentResourceId,
	})
}

func (m *Mapper) MapFromParameter(parameter *openapi.Parameter, parentResourceId *string) (*proto.Artifact, error) {
	return m.OpenAPIConverter.ConvertParameter(&converter.OpenAPIModelWrapper[openapi.Parameter]{
		TypeId:           m.MLMDTypes[defaults.ParameterTypeName],
		Model:            parameter,
		ParentResourceId: parentResourceId,
	})
}

func (m *Mapper) MapFromArtifact(artifact *openapi.Artifact, parentResourceId *string) (*proto.Artifact, error) {
=======
func (m *Mapper) MapFromDataSet(dataSet *openapi.DataSet, modelVersionId *string) (*proto.Artifact, error) {
	return m.OpenAPIConverter.ConvertDataSet(&converter.OpenAPIModelWrapper[openapi.DataSet]{
		TypeId:           m.MLMDTypes[defaults.DataSetTypeName],
		Model:            dataSet,
		ParentResourceId: modelVersionId,
	})
}

func (m *Mapper) MapFromMetricArtifact(metric *openapi.Metric, modelVersionId *string) (*proto.Artifact, error) {
	return m.OpenAPIConverter.ConvertMetric(&converter.OpenAPIModelWrapper[openapi.Metric]{
		TypeId:           m.MLMDTypes[defaults.MetricTypeName],
		Model:            metric,
		ParentResourceId: modelVersionId,
	})
}

func (m *Mapper) MapFromParameter(parameter *openapi.Parameter, modelVersionId *string) (*proto.Artifact, error) {
	return m.OpenAPIConverter.ConvertParameter(&converter.OpenAPIModelWrapper[openapi.Parameter]{
		TypeId:           m.MLMDTypes[defaults.ParameterTypeName],
		Model:            parameter,
		ParentResourceId: modelVersionId,
	})
}

func (m *Mapper) MapFromArtifact(artifact *openapi.Artifact, modelVersionId *string) (*proto.Artifact, error) {
>>>>>>> c49bb2c6
	if artifact == nil {
		return nil, fmt.Errorf("invalid artifact pointer, can't map from nil")
	}
	if artifact.ModelArtifact != nil {
		return m.MapFromModelArtifact(artifact.ModelArtifact, parentResourceId)
	}
	if artifact.DocArtifact != nil {
		return m.MapFromDocArtifact(artifact.DocArtifact, parentResourceId)
	}
	if artifact.DataSet != nil {
		return m.MapFromDataSet(artifact.DataSet, parentResourceId)
	}
	if artifact.Metric != nil {
		return m.MapFromMetricArtifact(artifact.Metric, parentResourceId)
	}
	if artifact.Parameter != nil {
		return m.MapFromParameter(artifact.Parameter, parentResourceId)
	}
	if artifact.DataSet != nil {
		return m.MapFromDataSet(artifact.DataSet, modelVersionId)
	}
	if artifact.Metric != nil {
		return m.MapFromMetricArtifact(artifact.Metric, modelVersionId)
	}
	if artifact.Parameter != nil {
		return m.MapFromParameter(artifact.Parameter, modelVersionId)
	}
	// TODO: print type on error
	return nil, fmt.Errorf("unknown artifact type")
}

func (m *Mapper) MapFromModelArtifacts(modelArtifacts []openapi.ModelArtifact, parentResourceId *string) ([]*proto.Artifact, error) {
	artifacts := []*proto.Artifact{}
	if modelArtifacts == nil {
		return artifacts, nil
	}
	for _, a := range modelArtifacts {
		mapped, err := m.MapFromModelArtifact(&a, parentResourceId)
		if err != nil {
			return nil, err
		}
		artifacts = append(artifacts, mapped)
	}
	return artifacts, nil
}

func (m *Mapper) MapFromServingEnvironment(servingEnvironment *openapi.ServingEnvironment) (*proto.Context, error) {
	return m.OpenAPIConverter.ConvertServingEnvironment(&converter.OpenAPIModelWrapper[openapi.ServingEnvironment]{
		TypeId: m.MLMDTypes[defaults.ServingEnvironmentTypeName],
		Model:  servingEnvironment,
	})
}

func (m *Mapper) MapFromInferenceService(inferenceService *openapi.InferenceService, servingEnvironmentId string) (*proto.Context, error) {
	return m.OpenAPIConverter.ConvertInferenceService(&converter.OpenAPIModelWrapper[openapi.InferenceService]{
		TypeId:           m.MLMDTypes[defaults.InferenceServiceTypeName],
		Model:            inferenceService,
		ParentResourceId: &servingEnvironmentId,
	})
}

func (m *Mapper) MapFromServeModel(serveModel *openapi.ServeModel, inferenceServiceId string) (*proto.Execution, error) {
	return m.OpenAPIConverter.ConvertServeModel(&converter.OpenAPIModelWrapper[openapi.ServeModel]{
		TypeId:           m.MLMDTypes[defaults.ServeModelTypeName],
		Model:            serveModel,
		ParentResourceId: &inferenceServiceId,
	})
}

func (m *Mapper) MapFromExperiment(experiment *openapi.Experiment) (*proto.Context, error) {
	return m.OpenAPIConverter.ConvertExperiment(&converter.OpenAPIModelWrapper[openapi.Experiment]{
		TypeId: m.MLMDTypes[defaults.ExperimentTypeName],
		Model:  experiment,
	})
}

func (m *Mapper) MapFromExperimentRun(experimentRun *openapi.ExperimentRun, experimentId *string) (*proto.Context, error) {
	return m.OpenAPIConverter.ConvertExperimentRun(&converter.OpenAPIModelWrapper[openapi.ExperimentRun]{
		TypeId:           m.MLMDTypes[defaults.ExperimentRunTypeName],
		Model:            experimentRun,
		ParentResourceId: experimentId,
	})
}

// Utilities for MLMD --> OpenAPI mapping, make use of generated Converters

func (m *Mapper) MapToRegisteredModel(ctx *proto.Context) (*openapi.RegisteredModel, error) {
	return mapTo(ctx, m.MLMDTypes, defaults.RegisteredModelTypeName, m.MLMDConverter.ConvertRegisteredModel)
}

func (m *Mapper) MapToModelVersion(ctx *proto.Context) (*openapi.ModelVersion, error) {
	return mapTo(ctx, m.MLMDTypes, defaults.ModelVersionTypeName, m.MLMDConverter.ConvertModelVersion)
}

func (m *Mapper) MapToModelArtifact(art *proto.Artifact) (*openapi.ModelArtifact, error) {
	return mapTo(art, m.MLMDTypes, defaults.ModelArtifactTypeName, m.MLMDConverter.ConvertModelArtifact)
}

func (m *Mapper) MapToDocArtifact(art *proto.Artifact) (*openapi.DocArtifact, error) {
	return mapTo(art, m.MLMDTypes, defaults.DocArtifactTypeName, m.MLMDConverter.ConvertDocArtifact)
}

func (m *Mapper) MapToDataSet(art *proto.Artifact) (*openapi.DataSet, error) {
	return mapTo(art, m.MLMDTypes, defaults.DataSetTypeName, m.MLMDConverter.ConvertDataSet)
}

func (m *Mapper) MapToMetricArtifact(art *proto.Artifact) (*openapi.Metric, error) {
	return mapTo(art, m.MLMDTypes, defaults.MetricTypeName, m.MLMDConverter.ConvertMetric)
}

func (m *Mapper) MapToMetricHistory(art *proto.Artifact) (*openapi.Metric, error) {
	return mapTo(art, m.MLMDTypes, defaults.MetricHistoryTypeName, m.MLMDConverter.ConvertMetric)
}

func (m *Mapper) MapToParameter(art *proto.Artifact) (*openapi.Parameter, error) {
	return mapTo(art, m.MLMDTypes, defaults.ParameterTypeName, m.MLMDConverter.ConvertParameter)
}

func (m *Mapper) MapToArtifact(art *proto.Artifact) (*openapi.Artifact, error) {
	if art == nil {
		return nil, fmt.Errorf("invalid artifact pointer, can't map from nil")
	}
	if art.GetType() == "" {
		return nil, fmt.Errorf("invalid artifact type, can't map from nil")
	}
	switch art.GetType() {
	case defaults.ModelArtifactTypeName:
		ma, err := m.MapToModelArtifact(art)
		return &openapi.Artifact{
			ModelArtifact: ma,
		}, err
	case defaults.DocArtifactTypeName:
		da, err := m.MapToDocArtifact(art)
		return &openapi.Artifact{
			DocArtifact: da,
		}, err
	case defaults.DataSetTypeName:
		ds, err := m.MapToDataSet(art)
		return &openapi.Artifact{
			DataSet: ds,
		}, err
	case defaults.MetricTypeName:
		mt, err := m.MapToMetricArtifact(art)
		return &openapi.Artifact{
			Metric: mt,
		}, err
	case defaults.MetricHistoryTypeName:
		mt, err := m.MapToMetricHistory(art) // metric history is a special case, it also maps to a metric
		return &openapi.Artifact{
			Metric: mt,
		}, err
	case defaults.ParameterTypeName:
		pm, err := m.MapToParameter(art)
		return &openapi.Artifact{
			Parameter: pm,
		}, err
	default:
		return nil, fmt.Errorf("unknown artifact type: %s", art.GetType())
	}
}

func (m *Mapper) MapToServingEnvironment(ctx *proto.Context) (*openapi.ServingEnvironment, error) {
	return mapTo(ctx, m.MLMDTypes, defaults.ServingEnvironmentTypeName, m.MLMDConverter.ConvertServingEnvironment)
}

func (m *Mapper) MapToInferenceService(ctx *proto.Context) (*openapi.InferenceService, error) {
	return mapTo(ctx, m.MLMDTypes, defaults.InferenceServiceTypeName, m.MLMDConverter.ConvertInferenceService)
}

func (m *Mapper) MapToServeModel(ex *proto.Execution) (*openapi.ServeModel, error) {
	return mapTo(ex, m.MLMDTypes, defaults.ServeModelTypeName, m.MLMDConverter.ConvertServeModel)
}

func (m *Mapper) MapToExperiment(ctx *proto.Context) (*openapi.Experiment, error) {
	return mapTo(ctx, m.MLMDTypes, defaults.ExperimentTypeName, m.MLMDConverter.ConvertExperiment)
}

func (m *Mapper) MapToExperimentRun(ctx *proto.Context) (*openapi.ExperimentRun, error) {
	return mapTo(ctx, m.MLMDTypes, defaults.ExperimentRunTypeName, m.MLMDConverter.ConvertExperimentRun)
}

type getTypeIder interface {
	GetTypeId() int64
	GetType() string
}

func mapTo[S getTypeIder, T any](s S, typesMap map[string]int64, typeName string, convFn func(S) (*T, error)) (*T, error) {
	id, ok := typesMap[typeName]
	if !ok {
		return nil, fmt.Errorf("unknown type name provided: %s", typeName)
	}

	if s.GetTypeId() != id {
		return nil, fmt.Errorf("invalid entity: expected %s but received %s, please check the provided id", typeName, s.GetType())
	}
	return convFn(s)
}<|MERGE_RESOLUTION|>--- conflicted
+++ resolved
@@ -47,49 +47,22 @@
 	})
 }
 
-func (m *Mapper) MapFromModelArtifact(modelArtifact *openapi.ModelArtifact, parentResourceId *string) (*proto.Artifact, error) {
+func (m *Mapper) MapFromModelArtifact(modelArtifact *openapi.ModelArtifact, modelVersionId *string) (*proto.Artifact, error) {
 	return m.OpenAPIConverter.ConvertModelArtifact(&converter.OpenAPIModelWrapper[openapi.ModelArtifact]{
 		TypeId:           m.MLMDTypes[defaults.ModelArtifactTypeName],
 		Model:            modelArtifact,
-		ParentResourceId: parentResourceId,
-	})
-}
-
-func (m *Mapper) MapFromDocArtifact(docArtifact *openapi.DocArtifact, parentResourceId *string) (*proto.Artifact, error) {
+		ParentResourceId: modelVersionId,
+	})
+}
+
+func (m *Mapper) MapFromDocArtifact(docArtifact *openapi.DocArtifact, modelVersionId *string) (*proto.Artifact, error) {
 	return m.OpenAPIConverter.ConvertDocArtifact(&converter.OpenAPIModelWrapper[openapi.DocArtifact]{
 		TypeId:           m.MLMDTypes[defaults.DocArtifactTypeName],
 		Model:            docArtifact,
-		ParentResourceId: parentResourceId,
-	})
-}
-
-<<<<<<< HEAD
-func (m *Mapper) MapFromDataSet(dataSet *openapi.DataSet, parentResourceId *string) (*proto.Artifact, error) {
-	return m.OpenAPIConverter.ConvertDataSet(&converter.OpenAPIModelWrapper[openapi.DataSet]{
-		TypeId:           m.MLMDTypes[defaults.DataSetTypeName],
-		Model:            dataSet,
-		ParentResourceId: parentResourceId,
-	})
-}
-
-func (m *Mapper) MapFromMetricArtifact(metric *openapi.Metric, parentResourceId *string) (*proto.Artifact, error) {
-	return m.OpenAPIConverter.ConvertMetric(&converter.OpenAPIModelWrapper[openapi.Metric]{
-		TypeId:           m.MLMDTypes[defaults.MetricTypeName],
-		Model:            metric,
-		ParentResourceId: parentResourceId,
-	})
-}
-
-func (m *Mapper) MapFromParameter(parameter *openapi.Parameter, parentResourceId *string) (*proto.Artifact, error) {
-	return m.OpenAPIConverter.ConvertParameter(&converter.OpenAPIModelWrapper[openapi.Parameter]{
-		TypeId:           m.MLMDTypes[defaults.ParameterTypeName],
-		Model:            parameter,
-		ParentResourceId: parentResourceId,
-	})
-}
-
-func (m *Mapper) MapFromArtifact(artifact *openapi.Artifact, parentResourceId *string) (*proto.Artifact, error) {
-=======
+		ParentResourceId: modelVersionId,
+	})
+}
+
 func (m *Mapper) MapFromDataSet(dataSet *openapi.DataSet, modelVersionId *string) (*proto.Artifact, error) {
 	return m.OpenAPIConverter.ConvertDataSet(&converter.OpenAPIModelWrapper[openapi.DataSet]{
 		TypeId:           m.MLMDTypes[defaults.DataSetTypeName],
@@ -115,24 +88,14 @@
 }
 
 func (m *Mapper) MapFromArtifact(artifact *openapi.Artifact, modelVersionId *string) (*proto.Artifact, error) {
->>>>>>> c49bb2c6
 	if artifact == nil {
 		return nil, fmt.Errorf("invalid artifact pointer, can't map from nil")
 	}
 	if artifact.ModelArtifact != nil {
-		return m.MapFromModelArtifact(artifact.ModelArtifact, parentResourceId)
+		return m.MapFromModelArtifact(artifact.ModelArtifact, modelVersionId)
 	}
 	if artifact.DocArtifact != nil {
-		return m.MapFromDocArtifact(artifact.DocArtifact, parentResourceId)
-	}
-	if artifact.DataSet != nil {
-		return m.MapFromDataSet(artifact.DataSet, parentResourceId)
-	}
-	if artifact.Metric != nil {
-		return m.MapFromMetricArtifact(artifact.Metric, parentResourceId)
-	}
-	if artifact.Parameter != nil {
-		return m.MapFromParameter(artifact.Parameter, parentResourceId)
+		return m.MapFromDocArtifact(artifact.DocArtifact, modelVersionId)
 	}
 	if artifact.DataSet != nil {
 		return m.MapFromDataSet(artifact.DataSet, modelVersionId)
@@ -147,13 +110,13 @@
 	return nil, fmt.Errorf("unknown artifact type")
 }
 
-func (m *Mapper) MapFromModelArtifacts(modelArtifacts []openapi.ModelArtifact, parentResourceId *string) ([]*proto.Artifact, error) {
+func (m *Mapper) MapFromModelArtifacts(modelArtifacts []openapi.ModelArtifact, modelVersionId *string) ([]*proto.Artifact, error) {
 	artifacts := []*proto.Artifact{}
 	if modelArtifacts == nil {
 		return artifacts, nil
 	}
 	for _, a := range modelArtifacts {
-		mapped, err := m.MapFromModelArtifact(&a, parentResourceId)
+		mapped, err := m.MapFromModelArtifact(&a, modelVersionId)
 		if err != nil {
 			return nil, err
 		}
