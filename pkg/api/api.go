package api

import "github.com/kubeflow/model-registry/pkg/openapi"

// ListOptions provides options for listing entities with pagination and sorting.
// It includes parameters such as PageSize, OrderBy, SortOrder, and NextPageToken.
type ListOptions struct {
	PageSize      *int32  // The maximum number of entities to be returned per page.
	OrderBy       *string // The field by which entities are ordered.
	SortOrder     *string // The sorting order, which can be "ASC" (ascending) or "DESC" (descending).
	NextPageToken *string // A token to retrieve the next page of entities in a paginated result set.
	FilterQuery   *string // A filter query to restrict results based on entity properties.
}

// ModelRegistryApi defines the external API for the Model Registry library
type ModelRegistryApi interface {
	// REGISTERED MODEL

	// UpsertRegisteredModel create or update a registered model, the behavior follows the same
	// approach used by MLMD gRPC api. If Id is provided update the entity otherwise create a new one.
	UpsertRegisteredModel(registeredModel *openapi.RegisteredModel) (*openapi.RegisteredModel, error)

	// GetRegisteredModelById retrieve RegisteredModel by id
	GetRegisteredModelById(id string) (*openapi.RegisteredModel, error)

	// GetRegisteredModelByInferenceService retrieve a RegisteredModel by inference service id
	GetRegisteredModelByInferenceService(inferenceServiceId string) (*openapi.RegisteredModel, error)

	// GetRegisteredModelByParams find RegisteredModel instances that match the provided optional params
	GetRegisteredModelByParams(name *string, externalId *string) (*openapi.RegisteredModel, error)

	// GetRegisteredModels return all ModelArtifact properly ordered and sized based on listOptions param.
	GetRegisteredModels(listOptions ListOptions) (*openapi.RegisteredModelList, error)

	// MODEL VERSION

	// UpsertModelVersion create a new Model Version or update a Model Version associated to a
	// specific RegisteredModel identified by registeredModelId parameter
	UpsertModelVersion(modelVersion *openapi.ModelVersion, registeredModelId *string) (*openapi.ModelVersion, error)

	// GetModelVersionById retrieve ModelVersion by id
	GetModelVersionById(id string) (*openapi.ModelVersion, error)

	// GetModelVersionByInferenceService retrieve a ModelVersion by inference service id
	GetModelVersionByInferenceService(inferenceServiceId string) (*openapi.ModelVersion, error)

	// GetModelVersionByParams find ModelVersion instances that match the provided optional params
	GetModelVersionByParams(versionName *string, registeredModelId *string, externalId *string) (*openapi.ModelVersion, error)

	// GetModelVersions return all ModelArtifact properly ordered and sized based on listOptions param.
	// if registeredModelId is provided, return all ModelVersion instances belonging to a specific RegisteredModel
	GetModelVersions(listOptions ListOptions, registeredModelId *string) (*openapi.ModelVersionList, error)

	// ARTIFACT

	UpsertModelVersionArtifact(artifact *openapi.Artifact, modelVersionId string) (*openapi.Artifact, error)

	UpsertArtifact(artifact *openapi.Artifact) (*openapi.Artifact, error)

	GetArtifactById(id string) (*openapi.Artifact, error)

	GetArtifactByParams(artifactName *string, parentResourceId *string, externalId *string) (*openapi.Artifact, error)

<<<<<<< HEAD
	GetArtifacts(artifactType openapi.ArtifactTypeQueryParam, listOptions ListOptions, parentResourceId *string) (*openapi.ArtifactList, error)
=======
	GetArtifacts(artifactType openapi.ArtifactTypeQueryParam, listOptions ListOptions, modelVersionId *string) (*openapi.ArtifactList, error)
>>>>>>> c49bb2c6

	// MODEL ARTIFACT

	// UpsertModelArtifact creates or inserts an Artifact
	UpsertModelArtifact(modelArtifact *openapi.ModelArtifact) (*openapi.ModelArtifact, error)

	// GetModelArtifactById retrieve ModelArtifact by id
	GetModelArtifactById(id string) (*openapi.ModelArtifact, error)

	// GetModelArtifactByInferenceService retrieve a ModelArtifact by inference service id
	GetModelArtifactByInferenceService(inferenceServiceId string) (*openapi.ModelArtifact, error)

	// GetModelArtifactByParams find ModelArtifact instances that match the provided optional params
	GetModelArtifactByParams(artifactName *string, parentResourceId *string, externalId *string) (*openapi.ModelArtifact, error)

	// GetModelArtifacts return all ModelArtifact properly ordered and sized based on listOptions param.
	// if parentResourceId is provided, return all ModelArtifact instances belonging to a specific parent resource
	GetModelArtifacts(listOptions ListOptions, parentResourceId *string) (*openapi.ModelArtifactList, error)

	// SERVING ENVIRONMENT

	// UpsertServingEnvironment create or update a serving environmet, the behavior follows the same
	// approach used by MLMD gRPC api. If Id is provided update the entity otherwise create a new one.
	UpsertServingEnvironment(registeredModel *openapi.ServingEnvironment) (*openapi.ServingEnvironment, error)

	// GetInferenceServiceById retrieve ServingEnvironment by id
	GetServingEnvironmentById(id string) (*openapi.ServingEnvironment, error)

	// GetServingEnvironmentByParams find ServingEnvironment instances that match the provided optional params
	GetServingEnvironmentByParams(name *string, externalId *string) (*openapi.ServingEnvironment, error)

	// GetServingEnvironments return all ServingEnvironment properly ordered and sized based on listOptions param
	GetServingEnvironments(listOptions ListOptions) (*openapi.ServingEnvironmentList, error)

	// INFERENCE SERVICE

	// UpsertInferenceService create or update an inference service, the behavior follows the same
	// approach used by MLMD gRPC api. If Id is provided update the entity otherwise create a new one.
	// inferenceService.servingEnvironmentId defines the ServingEnvironment to be associated as parent ownership
	// to the newly created InferenceService.
	UpsertInferenceService(inferenceService *openapi.InferenceService) (*openapi.InferenceService, error)

	// GetInferenceServiceById retrieve InferenceService by id
	GetInferenceServiceById(id string) (*openapi.InferenceService, error)

	// GetInferenceServiceByParams find InferenceService instances that match the provided optional params
	GetInferenceServiceByParams(name *string, parentResourceId *string, externalId *string) (*openapi.InferenceService, error)

	// GetInferenceServices return all InferenceService properly ordered and sized based on listOptions param
	// if servingEnvironmentId is provided, return all InferenceService instances belonging to a specific ServingEnvironment
	// if runtime is provided, filter those InferenceService having that runtime
	GetInferenceServices(listOptions ListOptions, servingEnvironmentId *string, runtime *string) (*openapi.InferenceServiceList, error)

	// SERVE MODEL

	// UpsertServeModel create or update a serve model, the behavior follows the same
	// approach used by MLMD gRPC api. If Id is provided update the entity otherwise create a new one.
	// inferenceServiceId defines the InferenceService to be linked to the newly created ServeModel.
	UpsertServeModel(serveModel *openapi.ServeModel, inferenceServiceId *string) (*openapi.ServeModel, error)

	// GetServeModelById retrieve ServeModel by id
	GetServeModelById(id string) (*openapi.ServeModel, error)

	// GetServeModels get all ServeModel objects properly ordered and sized based on listOptions param.
	// if inferenceServiceId is provided, return all ServeModel instances belonging to a specific InferenceService
	GetServeModels(listOptions ListOptions, inferenceServiceId *string) (*openapi.ServeModelList, error)

	// EXPERIMENT
	UpsertExperiment(experiment *openapi.Experiment) (*openapi.Experiment, error)
	GetExperimentById(id string) (*openapi.Experiment, error)
	GetExperimentByParams(name *string, externalId *string) (*openapi.Experiment, error)
	GetExperiments(listOptions ListOptions) (*openapi.ExperimentList, error)

	// EXPERIMENT RUN
	UpsertExperimentRun(experimentRun *openapi.ExperimentRun, experimentId *string) (*openapi.ExperimentRun, error)
	GetExperimentRunById(id string) (*openapi.ExperimentRun, error)
	GetExperimentRunByParams(name *string, experimentId *string, externalId *string) (*openapi.ExperimentRun, error)
	GetExperimentRuns(listOptions ListOptions, experimentId *string) (*openapi.ExperimentRunList, error)

	// EXPERIMENT RUN ARTIFACTS
	UpsertExperimentRunArtifact(artifact *openapi.Artifact, experimentRunId string) (*openapi.Artifact, error)
	GetExperimentRunArtifacts(artifactType openapi.ArtifactTypeQueryParam, listOptions ListOptions, experimentRunId *string) (*openapi.ArtifactList, error)

	// EXPERIMENT RUN METRIC HISTORY
	GetExperimentRunMetricHistory(name *string, stepIds *string, listOptions ListOptions, experimentRunId *string) (*openapi.ArtifactList, error)
}<|MERGE_RESOLUTION|>--- conflicted
+++ resolved
@@ -9,7 +9,6 @@
 	OrderBy       *string // The field by which entities are ordered.
 	SortOrder     *string // The sorting order, which can be "ASC" (ascending) or "DESC" (descending).
 	NextPageToken *string // A token to retrieve the next page of entities in a paginated result set.
-	FilterQuery   *string // A filter query to restrict results based on entity properties.
 }
 
 // ModelRegistryApi defines the external API for the Model Registry library
@@ -61,11 +60,7 @@
 
 	GetArtifactByParams(artifactName *string, parentResourceId *string, externalId *string) (*openapi.Artifact, error)
 
-<<<<<<< HEAD
-	GetArtifacts(artifactType openapi.ArtifactTypeQueryParam, listOptions ListOptions, parentResourceId *string) (*openapi.ArtifactList, error)
-=======
 	GetArtifacts(artifactType openapi.ArtifactTypeQueryParam, listOptions ListOptions, modelVersionId *string) (*openapi.ArtifactList, error)
->>>>>>> c49bb2c6
 
 	// MODEL ARTIFACT
 
