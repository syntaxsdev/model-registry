--- conflicted
+++ resolved
@@ -1451,10 +1451,7 @@
       parameters:
         - $ref: "#/components/parameters/name"
         - $ref: "#/components/parameters/externalId"
-<<<<<<< HEAD
-=======
         - $ref: "#/components/parameters/artifactType"
->>>>>>> c49bb2c6
         - $ref: "#/components/parameters/pageSize"
         - $ref: "#/components/parameters/orderBy"
         - $ref: "#/components/parameters/sortOrder"
@@ -1509,8 +1506,6 @@
           type: string
         in: path
         required: true
-<<<<<<< HEAD
-=======
   "/api/model_registry/v1alpha3/experiment_runs/{experimentrunId}/metric_history":
     summary: Path used to get metric history for an experiment run.
     description: >-
@@ -1546,7 +1541,6 @@
           type: string
         in: path
         required: true
->>>>>>> c49bb2c6
 components:
   schemas:
     Artifact:
