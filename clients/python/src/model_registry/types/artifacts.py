"""Artifact types for model registry.

Artifacts represent pieces of data.
This could be datasets, models, metrics, or any other piece of data produced or consumed by an
execution, such as an experiment run.

Those types are used to map between proto types based on artifacts and Python objects.

Todo:
    * Move part of the description to API Reference docs (#120).
"""

from __future__ import annotations  # noqa: I001

from abc import ABC, abstractmethod
from dataclasses import dataclass, field
from typing import Any, TypeVar, override

import json

from mr_openapi import (
    Artifact as ArtifactBaseModel,
)
from mr_openapi import (
    DataSet as DataSetBaseModel,
)
from mr_openapi import (
    Metric as MetricBaseModel,
)
from mr_openapi import (
    Parameter as ParameterBaseModel,
)

from mr_openapi import (
    ArtifactState,
    DocArtifactCreate,
    DocArtifactUpdate,
    ModelArtifactCreate,
    ModelArtifactUpdate,
    DataSetCreate,
    DataSetUpdate,
    MetricCreate,
    MetricUpdate,
    ParameterCreate,
    ParameterUpdate,
    ParameterType,
)
from mr_openapi import (
    DocArtifact as DocArtifactBaseModel,
)
from mr_openapi import (
    ModelArtifact as ModelArtifactBaseModel,
)

from .base import BaseResourceModel

A = TypeVar("A", bound="Artifact")


class Artifact(BaseResourceModel, ABC):
    """Base class for all artifacts.

    Attributes:
        name: Name of the artifact.
        state: State of the artifact.
        description: Description of the artifact.
        external_id: Customizable ID. Has to be unique among instances of the same type.
    """

    name: str | None = None
<<<<<<< HEAD
    uri: str | None = None
=======
>>>>>>> c49bb2c6
    state: ArtifactState = ArtifactState.UNKNOWN
    description: str | None = None
    external_id: str | None = None

    @classmethod
    def from_artifact(cls: type[A], source: ArtifactBaseModel) -> A:
        """Convert a base artifact."""
        model = source.actual_instance
        assert model
        return cls.from_basemodel(model)

    @staticmethod
    def validate_artifact(
        source: ArtifactBaseModel,
    ) -> DocArtifact | ModelArtifact | DataSet | Metric | Parameter:
        """Validate an artifact."""
        model = source.actual_instance
        assert model
        if isinstance(model, DocArtifactBaseModel):
            return DocArtifact.from_basemodel(model)
        if isinstance(model, ModelArtifactBaseModel):
            return ModelArtifact.from_basemodel(model)
        if isinstance(model, DataSetBaseModel):
            return DataSet.from_basemodel(model)
        if isinstance(model, MetricBaseModel):
            return Metric.from_basemodel(model)
        if isinstance(model, ParameterBaseModel):
            return Parameter.from_basemodel(model)
        msg = f"Invalid artifact type: {type(model)}"
        raise ValueError(msg)

    @abstractmethod
    def as_basemodel(self) -> Any:
        """Wrap the object in a BaseModel object."""

    def wrap(self) -> ArtifactBaseModel:
        """Wrap the object in a ArtifactBaseModel object."""
        return ArtifactBaseModel(self.as_basemodel())


class DocArtifact(Artifact):
    """Represents a Document Artifact.

    Attributes:
        name: Name of the document.
        uri: URI of the document.
        description: Description of the object.
        external_id: Customizable ID. Has to be unique among instances of the same type.
    """

    uri: str | None = None

    @override
    def create(self, **kwargs) -> DocArtifactCreate:
        """Create a new DocArtifactCreate object."""
        return DocArtifactCreate(
            customProperties=self._map_custom_properties(),
            **self._props_as_dict(exclude=("id", "custom_properties")),
            artifactType="model-artifact",
            **kwargs,
        )

    @override
    def update(self, **kwargs) -> DocArtifactUpdate:
        """Create a new DocArtifactUpdate object."""
        return DocArtifactUpdate(
            customProperties=self._map_custom_properties(),
            **self._props_as_dict(exclude=("id", "name", "custom_properties")),
            artifactType="model-artifact",
            **kwargs,
        )

    @override
    def as_basemodel(self) -> DocArtifactBaseModel:
        return DocArtifactBaseModel(
            customProperties=self._map_custom_properties(),
            **self._props_as_dict(exclude=("custom_properties")),
            artifactType="doc-artifact",
        )

    @classmethod
    @override
    def from_basemodel(cls, source: DocArtifactBaseModel) -> DocArtifact:
        assert source.name
        assert source.state
        return cls(
            id=source.id,
            name=source.name,
            description=source.description,
            external_id=source.external_id,
            create_time_since_epoch=source.create_time_since_epoch,
            last_update_time_since_epoch=source.last_update_time_since_epoch,
            uri=source.uri,
            state=source.state,
            custom_properties=cls._unmap_custom_properties(source.custom_properties)
            if source.custom_properties
            else None,
        )


class ModelArtifact(Artifact):
    """Represents a Model.

    Attributes:
        name: Name of the model.
        uri: URI of the model.
        description: Description of the object.
        external_id: Customizable ID. Has to be unique among instances of the same type.
        model_format_name: Name of the model format.
        model_format_version: Version of the model format.
        storage_key: Storage secret name.
        storage_path: Storage path of the model.
        service_account_name: Name of the service account with storage secret.
        model_source_kind: A string identifier describing the source kind.
        model_source_class: A subgroup within the source kind.
        model_source_group: This identifies a source group for models from source class.
        model_source_id: A unique identifier for a source model within kind, class, and group.
        model_source_name: A human-readable name for the source model.
    """

    # TODO: this could be an enum of valid formats
    model_format_name: str | None = None
    model_format_version: str | None = None
    storage_key: str | None = None
    storage_path: str | None = None
    service_account_name: str | None = None
    model_source_kind: str | None = None
    model_source_class: str | None = None
    model_source_group: str | None = None
    model_source_id: str | None = None
    model_source_name: str | None = None
    uri: str | None = None

    _model_version_id: str | None = None

    @override
    def create(self, **kwargs) -> ModelArtifactCreate:
        """Create a new ModelArtifactCreate object."""
        return ModelArtifactCreate(
            customProperties=self._map_custom_properties(),
            **self._props_as_dict(exclude=("id", "custom_properties")),
            artifactType="model-artifact",
            **kwargs,
        )

    @override
    def update(self, **kwargs) -> ModelArtifactUpdate:
        """Create a new ModelArtifactUpdate object."""
        return ModelArtifactUpdate(
            customProperties=self._map_custom_properties(),
            **self._props_as_dict(exclude=("id", "name", "custom_properties")),
            artifactType="model-artifact",
            **kwargs,
        )

    @override
    def as_basemodel(self) -> ModelArtifactBaseModel:
        return ModelArtifactBaseModel(
            customProperties=self._map_custom_properties(),
            **self._props_as_dict(exclude=("custom_properties")),
            artifactType="model-artifact",
        )

    @classmethod
    @override
    def from_basemodel(cls, source: ModelArtifactBaseModel) -> ModelArtifact:
        """Create a new ModelArtifact object from a BaseModel object."""
        assert source.name
        assert source.state
        return cls(
            id=source.id,
            name=source.name,
            description=source.description,
            external_id=source.external_id,
            create_time_since_epoch=source.create_time_since_epoch,
            last_update_time_since_epoch=source.last_update_time_since_epoch,
            uri=source.uri,
            model_format_name=source.model_format_name,
            model_format_version=source.model_format_version,
            storage_key=source.storage_key,
            storage_path=source.storage_path,
            service_account_name=source.service_account_name,
            model_source_kind=source.model_source_kind,
            model_source_class=source.model_source_class,
            model_source_group=source.model_source_group,
            model_source_id=source.model_source_id,
            model_source_name=source.model_source_name,
            state=source.state,
            custom_properties=cls._unmap_custom_properties(source.custom_properties)
            if source.custom_properties
            else None,
        )


class DataSet(Artifact):
    """Represents a DataSet.

    Attributes:
        name: Name of the data set.
        uri: URI of the data set.
        description: Description of the object.
        external_id: Customizable ID. Has to be unique among instances of the same type.
        digest: A unique hash or identifier for the dataset content.
        source_type: The type of source for the dataset.
        source: The location or connection string for the dataset source.
        schema: JSON schema or description of the dataset structure.
        profile: Statistical profile or summary of the dataset.
    """

    uri: str | None = None
    digest: str | None = None
    source_type: str | None = None
    source: str | None = None
    schema: str | None = None
    profile: str | None = None

    @override
    def create(self, **kwargs) -> DataSetCreate:
        """Create a new DataSetCreate object."""
        return DataSetCreate(
            customProperties=self._map_custom_properties(),
            **self._props_as_dict(exclude=("id", "custom_properties")),
            artifactType="dataset-artifact",
            **kwargs,
        )

    @override
    def update(self, **kwargs) -> DataSetUpdate:
        """Create a new DataSetUpdate object."""
        return DataSetUpdate(
            customProperties=self._map_custom_properties(),
            **self._props_as_dict(exclude=("id", "name", "custom_properties")),
            artifactType="dataset-artifact",
            **kwargs,
        )

    @override
    def as_basemodel(self) -> DataSetBaseModel:
        return DataSetBaseModel(
            customProperties=self._map_custom_properties(),
            **self._props_as_dict(exclude=("custom_properties")),
            artifactType="dataset-artifact",
        )

    @classmethod
    @override
    def from_basemodel(cls, source: DataSetBaseModel) -> DataSet:
        """Create a new DataSet object from a BaseModel object."""
        assert source.name
        return cls(
            id=source.id,
            name=source.name,
            description=source.description,
            external_id=source.external_id,
            create_time_since_epoch=source.create_time_since_epoch,
            last_update_time_since_epoch=source.last_update_time_since_epoch,
            uri=source.uri,
            digest=source.digest,
            source_type=source.source_type,
            source=source.source,
            schema=source.var_schema,
            profile=source.profile,
            state=source.state,
            custom_properties=cls._unmap_custom_properties(source.custom_properties)
            if source.custom_properties
            else None,
        )


class Metric(Artifact):
    """Represents a Metric.

    Attributes:
        name: Name of the metric.
        description: Description of the object.
        external_id: Customizable ID. Has to be unique among instances of the same type.
        value: The numeric value of the metric.
        timestamp: Unix timestamp in milliseconds when the metric was recorded.
        step: The step number for multi-step metrics (e.g., training epochs)
    """

    value: float
    timestamp: str | None = None
    step: int = 0

    @override
    def create(self, **kwargs) -> MetricCreate:
        """Create a new MetricCreate object."""
        return MetricCreate(
            customProperties=self._map_custom_properties(),
            timestamp=self.timestamp,
            **self._props_as_dict(exclude=("id", "timestamp", "custom_properties")),
            artifactType="metric",
            **kwargs,
        )

    @override
    def update(self, **kwargs) -> MetricUpdate:
        """Create a new MetricUpdate object."""
        return MetricUpdate(
            customProperties=self._map_custom_properties(),
            timestamp=self.timestamp,
            **self._props_as_dict(
                exclude=("id", "name", "timestamp", "custom_properties")
            ),
            artifactType="metric",
            **kwargs,
        )

    @override
    def as_basemodel(self) -> MetricBaseModel:
        return MetricBaseModel(
            customProperties=self._map_custom_properties(),
            timestamp=self.timestamp,
            **self._props_as_dict(exclude=("timestamp", "custom_properties")),
            artifactType="metric",
        )

    @classmethod
    @override
    def from_basemodel(cls, source: MetricBaseModel) -> Metric:
        """Create a new Metric object from a BaseModel object."""
        assert source.name
        return cls(
            id=source.id,
            name=source.name,
            description=source.description,
            external_id=source.external_id,
            create_time_since_epoch=source.create_time_since_epoch,
            last_update_time_since_epoch=source.last_update_time_since_epoch,
            value=source.value,
            timestamp=source.timestamp,
            step=source.step,
            state=source.state,
            custom_properties=cls._unmap_custom_properties(source.custom_properties)
            if source.custom_properties
            else None,
        )


class Parameter(Artifact):
    """Represents a Parameter.

    Attributes:
        name: Name of the parameter.
        description: Description of the object.
        external_id: Customizable ID. Has to be unique among instances of the same type.
        parameter_type: The data type of the parameter (e.g., "string", "number", "boolean", "object").
        value: The value of the parameter.
    """

    value: str | bool | int | float | dict
    parameter_type: ParameterType

    @override
    def create(self, **kwargs) -> ParameterCreate:
        """Create a new ParameterCreate object."""
        return ParameterCreate(
            customProperties=self._map_custom_properties(),
            value=str(self.value),
            **self._props_as_dict(exclude=("id", "value", "custom_properties")),
            artifactType="parameter",
            **kwargs,
        )

    @override
    def update(self, **kwargs) -> ParameterUpdate:
        """Create a new ParameterUpdate object."""
        return ParameterUpdate(
            customProperties=self._map_custom_properties(),
            value=str(self.value),
            **self._props_as_dict(exclude=("id", "name", "value", "custom_properties")),
            artifactType="parameter",
            **kwargs,
        )

    @override
    def as_basemodel(self) -> ParameterBaseModel:
        return ParameterBaseModel(
            customProperties=self._map_custom_properties(),
            value=str(self.value),
            **self._props_as_dict(exclude=("value", "custom_properties")),
            artifactType="parameter",
        )

    @classmethod
    @override
    def from_basemodel(cls, source: ParameterBaseModel) -> Parameter:
        """Create a new Parameter object from a BaseModel object."""
        assert source.name
        assert source.parameter_type
        value = source.value
        if source.parameter_type is ParameterType.NUMBER:
            value = float(value)
        elif source.parameter_type is ParameterType.BOOLEAN:
            value = bool(value)
        elif source.parameter_type is ParameterType.OBJECT:
            value = json.loads(value)
        return cls(
            id=source.id,
            name=source.name,
            description=source.description,
            external_id=source.external_id,
            create_time_since_epoch=source.create_time_since_epoch,
            last_update_time_since_epoch=source.last_update_time_since_epoch,
            value=value,
            parameter_type=source.parameter_type,
            state=source.state,
            custom_properties=cls._unmap_custom_properties(source.custom_properties)
            if source.custom_properties
            else None,
        )


ExperimentRunArtifact = Parameter | Metric | DataSet


@dataclass
class ExperimentRunArtifactTypes:
    """Types of experiment run artifacts."""

    params: dict[str, Parameter] = field(default_factory=dict)
    metrics: dict[str, Metric] = field(default_factory=dict)
    datasets: dict[str, DataSet] = field(default_factory=dict)<|MERGE_RESOLUTION|>--- conflicted
+++ resolved
@@ -68,10 +68,6 @@
     """
 
     name: str | None = None
-<<<<<<< HEAD
-    uri: str | None = None
-=======
->>>>>>> c49bb2c6
     state: ArtifactState = ArtifactState.UNKNOWN
     description: str | None = None
     external_id: str | None = None
@@ -240,6 +236,7 @@
     def from_basemodel(cls, source: ModelArtifactBaseModel) -> ModelArtifact:
         """Create a new ModelArtifact object from a BaseModel object."""
         assert source.name
+        assert source.uri
         assert source.state
         return cls(
             id=source.id,
